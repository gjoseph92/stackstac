--- conflicted
+++ resolved
@@ -75,15 +75,7 @@
 # The theme to use for HTML and HTML Help pages.  See the documentation for
 # a list of builtin themes.
 #
-<<<<<<< HEAD
-html_theme = 'insipid'
-html_theme_options = {
-    "globaltoc_maxdepth": -1,
-}
-=======
 html_theme = "insipid"
->>>>>>> ef77e973
-
 html_theme_options = {
     "globaltoc_maxdepth": -1,
 }
@@ -99,11 +91,7 @@
 # Add any paths that contain custom static files (such as style sheets) here,
 # relative to this directory. They are copied after the builtin static files,
 # so a file named "default.css" will overwrite the builtin "default.css".
-<<<<<<< HEAD
-# html_static_path = ['_static']
-=======
-html_static_path = ["_static"]
->>>>>>> ef77e973
+# html_static_path = ["_static"]
 
 intersphinx_mapping = {
     "rasterio": ("https://rasterio.readthedocs.io/en/latest/", None),
