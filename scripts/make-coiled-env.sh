#!/bin/sh

<<<<<<< HEAD
cat <<EOF > requirements.txt
bokeh>=0.13.0
IPython
jupyter-server-proxy
EOF
poetry export --dev --without-hashes | grep -E 'dask|distributed' >> requirements.txt
echo "stackstac[viz]==$(poetry version -s)" >> requirements.txt

=======
poetry export --without-hashes -E binder > requirements.txt
echo "stackstac==$(poetry version -s)" >> requirements.txt
>>>>>>> ef77e973
poetry run coiled env create -n stackstac --pip requirements.txt

rm requirements.txt<|MERGE_RESOLUTION|>--- conflicted
+++ resolved
@@ -1,18 +1,7 @@
 #!/bin/sh
 
-<<<<<<< HEAD
-cat <<EOF > requirements.txt
-bokeh>=0.13.0
-IPython
-jupyter-server-proxy
-EOF
-poetry export --dev --without-hashes | grep -E 'dask|distributed' >> requirements.txt
-echo "stackstac[viz]==$(poetry version -s)" >> requirements.txt
-
-=======
-poetry export --without-hashes -E binder > requirements.txt
+poetry export --without-hashes -E binder -E viz > requirements.txt
 echo "stackstac==$(poetry version -s)" >> requirements.txt
->>>>>>> ef77e973
 poetry run coiled env create -n stackstac --pip requirements.txt
 
 rm requirements.txt